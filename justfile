--- conflicted
+++ resolved
@@ -7,15 +7,9 @@
 build:
     cargo build
 
-<<<<<<< HEAD
 build-logging:
     cd crates/wascc-logging && cargo build
 
-prefetch:
-    cargo fetch --manifest-path ./Cargo.toml
-
-=======
->>>>>>> 04efd4fb
 test:
     cargo fmt --all -- --check
     cargo clippy --workspace
